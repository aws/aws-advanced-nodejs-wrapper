{
  "name": "aws-advanced-nodejs-wrapper",
  "version": "1.2.0",
  "type": "module",
  "workspaces": [
    "common",
    "pg",
    "mysql"
  ],
  "scripts": {
    "check": "prettier . --check --config .prettierrc",
    "bench-plugin-manager": "npx tsx tests/plugin_manager_benchmarks.ts",
    "bench-plugins": "npx tsx tests/plugin_benchmarks.ts",
    "bench-plugin-manager-otel": "npx tsx tests/plugin_manager_telemetry_benchmarks.ts",
    "bench-plugins-otel": "npx tsx tests/plugin_telemetry_benchmarks.ts",
    "format": "prettier . --write --config .prettierrc",
    "integration": "cross-env NODE_OPTIONS=\"$NODE_OPTIONS --experimental-vm-modules\" npx jest --config=jest.integration.config.json --runInBand --verbose",
    "debug-integration": "cross-env NODE_OPTIONS=\"$NODE_OPTIONS --experimental-vm-modules --inspect-brk=0.0.0.0:5005\" npx jest --config=jest.integration.config.json --runInBand",
    "lint": "eslint --fix --ext .ts .",
    "test": "cross-env NODE_OPTIONS=\"$NODE_OPTIONS --experimental-vm-modules\" npx jest --config=jest.unit.config.json",
    "fix-imports": "babel --extensions \".js\" dist -d dist",
    "build": "tsc",
    "clean": "rimraf --preserve-root dist",
    "copy-files": "copyfiles common/lib/utils/locales/*.json dist/",
    "prepublish": "npm run clean && npm run build && npm run fix-imports && npm run copy-files && npm pack --pack-destination ./build"
  },
  "lint-staged": {
    "*.ts": [
      "eslint --cache --fix",
      "prettier --config .prettierrc"
    ]
  },
  "files": [
    "dist"
  ],
  "devDependencies": {
    "@aws-sdk/client-rds": "^3.682.0",
    "@aws-sdk/client-secrets-manager": "^3.682.0",
    "@aws-sdk/client-sts": "^3.682.0",
    "@aws-sdk/client-xray": "^3.772.0",
    "@aws-sdk/credential-providers": "^3.685.0",
    "@aws-sdk/rds-signer": "^3.685.0",
<<<<<<< HEAD
    "@babel/cli": "^7.25.9",
    "@babel/core": "^7.26.10",
=======
    "@babel/cli": "^7.27.0",
    "@babel/core": "^7.26.0",
>>>>>>> 9fabf109
    "@babel/node": "^7.26.0",
    "@opentelemetry/api": "^1.9.0",
    "@opentelemetry/api-metrics": "^0.33.0",
    "@opentelemetry/context-async-hooks": "^1.26.0",
    "@opentelemetry/exporter-metrics-otlp-grpc": "^0.53.0",
    "@opentelemetry/exporter-trace-otlp-grpc": "^0.200.0",
    "@opentelemetry/id-generator-aws-xray": "^1.2.2",
    "@opentelemetry/instrumentation-aws-sdk": "^0.50.0",
    "@opentelemetry/instrumentation-http": "^0.200.0",
    "@opentelemetry/propagator-aws-xray": "^1.26.0",
    "@opentelemetry/resources": "^1.26.0",
    "@opentelemetry/sdk-metrics": "^1.26.0",
    "@opentelemetry/sdk-node": "^0.53.0",
    "@opentelemetry/sdk-trace-base": "^1.26.0",
    "@opentelemetry/semantic-conventions": "^1.27.0",
    "@types/i18n": "^0.13.12",
    "@types/jest": "^29.5.13",
    "@types/node": "^22.10.7",
    "@types/node-fetch": "^2.6.11",
    "@types/pg": "^8.11.10",
    "@types/tough-cookie": "^4.0.5",
    "@typescript-eslint/eslint-plugin": "^8.21.0",
    "aws-xray-sdk": "^3.10.1",
    "axios": "^1.8.4",
    "axios-cookiejar-support": "^5.0.3",
    "babel-plugin-transform-rewrite-imports": "^1.5.3",
    "benny": "^3.7.1",
    "copyfiles": "^2.4.1",
    "cross-env": "^7.0.3",
    "entities": "^6.0.0",
    "eslint": "^8.57.1",
    "eslint-config-prettier": "^10.1.1",
    "eslint-plugin-header": "^3.1.1",
    "eslint-plugin-prettier": "^5.2.1",
    "generate-license-file": "^3.5.1",
    "http-cookie-agent": "^6.0.5",
    "jest-html-reporter": "^3.10.2",
    "lint-staged": "^15.5.0",
    "mysql2": "^3.14.0",
    "node-fetch": "^3.3.2",
    "pg": "^8.13.1",
    "prettier": "^3.3.3",
    "querystring": "^0.2.1",
    "rimraf": "^6.0.1",
    "toxiproxy-node-client": "^4.0.0",
    "ts-jest": "^29.2.5",
    "ts-mockito": "^2.6.1",
    "ts-node": "^10.9.2",
    "tsx": "^4.19.3",
    "typescript": "^5.6.2",
    "xlsx": "https://cdn.sheetjs.com/xlsx-0.20.3/xlsx-0.20.3.tgz"
  },
  "dependencies": {
    "@types/i18n": "^0.13.12",
    "async-mutex": "^0.5.0",
    "dotenv": "^16.4.5",
    "i18n": "^0.15.1",
    "winston": "3.15.0"
  },
  "overrides": {
    "braces": "^3.0.3",
    "fast-xml-parser": "^4.4.1",
    "xlsx": "https://cdn.sheetjs.com/xlsx-0.20.3/xlsx-0.20.3.tgz"
  }
}<|MERGE_RESOLUTION|>--- conflicted
+++ resolved
@@ -40,13 +40,8 @@
     "@aws-sdk/client-xray": "^3.772.0",
     "@aws-sdk/credential-providers": "^3.685.0",
     "@aws-sdk/rds-signer": "^3.685.0",
-<<<<<<< HEAD
-    "@babel/cli": "^7.25.9",
+    "@babel/cli": "^7.27.0",
     "@babel/core": "^7.26.10",
-=======
-    "@babel/cli": "^7.27.0",
-    "@babel/core": "^7.26.0",
->>>>>>> 9fabf109
     "@babel/node": "^7.26.0",
     "@opentelemetry/api": "^1.9.0",
     "@opentelemetry/api-metrics": "^0.33.0",
