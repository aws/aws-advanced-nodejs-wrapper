/*
  Copyright Amazon.com, Inc. or its affiliates. All Rights Reserved.
 
  Licensed under the Apache License, Version 2.0 (the "License").
  You may not use this file except in compliance with the License.
  You may obtain a copy of the License at
 
  http://www.apache.org/licenses/LICENSE-2.0
 
  Unless required by applicable law or agreed to in writing, software
  distributed under the License is distributed on an "AS IS" BASIS,
  WITHOUT WARRANTIES OR CONDITIONS OF ANY KIND, either express or implied.
  See the License for the specific language governing permissions and
  limitations under the License.
*/

import { ConnectionPlugin } from "./connection_plugin";
import { HostInfo } from "./host_info";
import { ConnectionPluginChainBuilder } from "./connection_plugin_chain_builder";
import { AwsWrapperError } from "./utils/errors";
import { Messages } from "./utils/messages";
import { PluginServiceManagerContainer } from "./plugin_service_manager_container";
import { HostListProviderService } from "./host_list_provider_service";
import { HostChangeOptions } from "./host_change_options";
import { OldConnectionSuggestionAction } from "./old_connection_suggestion_action";
import { HostRole } from "./host_role";
import { ConnectionProvider } from "./connection_provider";
import { ClientWrapper } from "./client_wrapper";

type PluginFunc<T> = (plugin: ConnectionPlugin, targetFunc: () => Promise<T>) => Promise<T>;

class PluginChain<T> {
  private readonly targetFunc: () => Promise<T>;
  private chain?: (pluginFunc: PluginFunc<T>, targetFunc: () => Promise<T>) => Promise<T>;
  private readonly name: string;
  private readonly hostInfo;
  private readonly props;

  constructor(hostInfo: HostInfo, props: Map<string, any>, name: string, targetFunc: () => Promise<T>) {
    this.targetFunc = targetFunc;
    this.name = name;
    this.hostInfo = hostInfo;
    this.props = props;
  }

  addToHead(plugin: ConnectionPlugin) {
    if (this.chain === undefined) {
      this.chain = (pluginFunc, targetFunc) => pluginFunc(plugin, targetFunc);
    } else {
      const pipelineSoFar = this.chain;
      // @ts-ignore
      this.chain = (pluginFunc, targetFunc) => pluginFunc(plugin, () => pipelineSoFar(pluginFunc, targetFunc));
    }
    return this;
  }

  execute(pluginFunc: PluginFunc<T>): Promise<T> {
    if (this.chain === undefined) {
      throw new AwsWrapperError(Messages.get("PluginManager.PipelineNone"));
    }
    return this.chain(pluginFunc, this.targetFunc);
  }
}

export class PluginManager {
  private static readonly PLUGIN_CHAIN_CACHE = new Map<[string, HostInfo], PluginChain<any>>();
  private static readonly ALL_METHODS: string = "*";
  private static readonly CONNECT_METHOD = "connect";
  private static readonly FORCE_CONNECT_METHOD = "forceConnect";
  private static readonly NOTIFY_HOST_LIST_CHANGED_METHOD: string = "notifyHostListChanged";
  private static readonly NOTIFY_CONNECTION_CHANGED_METHOD: string = "notifyConnectionChanged";
  private static readonly ACCEPTS_STRATEGY_METHOD: string = "acceptsStrategy";
  private static readonly GET_HOST_INFO_BY_STRATEGY_METHOD: string = "getHostInfoByStrategy";
  private readonly defaultConnProvider;
  private readonly effectiveConnProvider;
  private readonly props: Map<string, any>;
  private _plugins: ConnectionPlugin[] = [];
  private pluginServiceManagerContainer: PluginServiceManagerContainer;

  constructor(
    pluginServiceManagerContainer: PluginServiceManagerContainer,
    props: Map<string, any>,
    defaultConnProvider: ConnectionProvider,
    effectiveConnProvider: ConnectionProvider | null
  ) {
    this.pluginServiceManagerContainer = pluginServiceManagerContainer;
    this.pluginServiceManagerContainer.pluginManager = this;
    this.props = props;
    this.defaultConnProvider = defaultConnProvider;
    this.effectiveConnProvider = effectiveConnProvider;

    // TODO: proper parsing logic
  }

  async init(): Promise<void>;
  async init(plugins: ConnectionPlugin[]): Promise<void>;
  async init(plugins?: ConnectionPlugin[]) {
    if (this.pluginServiceManagerContainer.pluginService != null) {
<<<<<<< HEAD
      if (plugins) {
        this._plugins = plugins;
      } else {
        this._plugins = await new ConnectionPluginChainBuilder().getPlugins(
          this.pluginServiceManagerContainer.pluginService,
          this.props,
          this.defaultConnProvider,
          this.effectiveConnProvider
        );
      }
=======
      this._plugins = await ConnectionPluginChainBuilder.getPlugins(
        this.pluginServiceManagerContainer.pluginService,
        this.props,
        this.defaultConnProvider,
        this.effectiveConnProvider
      );
>>>>>>> 556e690e
    }
  }

  execute<T>(hostInfo: HostInfo | null, props: Map<string, any>, methodName: string, methodFunc: () => Promise<T>, options: any): Promise<T> {
    if (hostInfo == null) {
      throw new AwsWrapperError("No host");
    }
    return this.executeWithSubscribedPlugins(
      hostInfo,
      props,
      methodName,
      (plugin, nextPluginFunc) => plugin.execute(methodName, nextPluginFunc, options),
      methodFunc
    );
  }

  connect<T>(hostInfo: HostInfo | null, props: Map<string, any>, isInitialConnection: boolean): Promise<ClientWrapper> {
    if (hostInfo == null) {
      throw new AwsWrapperError("HostInfo was not provided.");
    }
    return this.executeWithSubscribedPlugins<ClientWrapper>(
      hostInfo,
      props,
      PluginManager.CONNECT_METHOD,
      (plugin, nextPluginFunc) => plugin.connect(hostInfo, props, isInitialConnection, nextPluginFunc),
      async () => {
        throw new AwsWrapperError("Shouldn't be called.");
      }
    );
  }

  forceConnect<T>(hostInfo: HostInfo | null, props: Map<string, any>, isInitialConnection: boolean): Promise<ClientWrapper> {
    if (hostInfo == null) {
      throw new AwsWrapperError("HostInfo was not provided.");
    }
    return this.executeWithSubscribedPlugins<ClientWrapper>(
      hostInfo,
      props,
      PluginManager.FORCE_CONNECT_METHOD,
      (plugin, nextPluginFunc) => plugin.forceConnect(hostInfo, props, isInitialConnection, nextPluginFunc),
      async () => {
        throw new AwsWrapperError("Shouldn't be called.");
      }
    );
  }

  executeWithSubscribedPlugins<T>(
    hostInfo: HostInfo,
    props: Map<string, any>,
    methodName: string,
    pluginFunc: PluginFunc<T>,
    methodFunc: () => Promise<T>
  ): Promise<T> {
    let chain = PluginManager.PLUGIN_CHAIN_CACHE.get([methodName, hostInfo]);
    if (!chain) {
      chain = this.make_execute_pipeline(hostInfo, props, methodName, methodFunc);
      PluginManager.PLUGIN_CHAIN_CACHE.set([methodName, hostInfo], chain);
    }
    return chain.execute(pluginFunc);
  }

  make_execute_pipeline<T>(hostInfo: HostInfo, props: Map<string, any>, name: string, methodFunc: () => Promise<T>): PluginChain<T> {
    const chain = new PluginChain(hostInfo, props, name, methodFunc);

    for (let i = this._plugins.length - 1; i >= 0; i--) {
      const p = this._plugins[i];
      if (p.getSubscribedMethods().has("*") || p.getSubscribedMethods().has(name)) {
        chain.addToHead(p);
      }
    }

    return chain;
  }

  async initHostProvider(hostInfo: HostInfo, props: Map<string, any>, hostListProviderService: HostListProviderService): Promise<void> {
    return await this.executeWithSubscribedPlugins(
      hostInfo,
      props,
      "initHostProvider",
      (plugin, nextPluginFunc) => Promise.resolve(plugin.initHostProvider(hostInfo, props, hostListProviderService, nextPluginFunc)),
      () => {
        throw new AwsWrapperError("Shouldn't be called");
      }
    );
  }

  protected async notifySubscribedPlugins(
    methodName: string,
    pluginFunc: PluginFunc<void>,
    skipNotificationForThisPlugin: ConnectionPlugin | null
  ): Promise<void> {
    if (pluginFunc === null) {
      throw new AwsWrapperError("pluginFunc not found.");
    }
    for (const plugin of this._plugins) {
      if (plugin === skipNotificationForThisPlugin) {
        continue;
      }
      if (plugin.getSubscribedMethods().has(PluginManager.ALL_METHODS) || plugin.getSubscribedMethods().has(methodName)) {
        await pluginFunc(plugin, () => Promise.resolve());
      }
    }
  }

  async notifyConnectionChanged(
    changes: Set<HostChangeOptions>,
    skipNotificationForThisPlugin: ConnectionPlugin | null
  ): Promise<Set<OldConnectionSuggestionAction>> {
    const result = new Set<OldConnectionSuggestionAction>();
    await this.notifySubscribedPlugins(
      PluginManager.NOTIFY_CONNECTION_CHANGED_METHOD,
      (plugin, func) => {
        result.add(plugin.notifyConnectionChanged(changes));
        return Promise.resolve();
      },
      skipNotificationForThisPlugin
    );
    return result;
  }

  async notifyHostListChanged(changes: Map<string, Set<HostChangeOptions>>): Promise<void> {
    await this.notifySubscribedPlugins(
      PluginManager.NOTIFY_HOST_LIST_CHANGED_METHOD,
      (plugin, func) => {
        plugin.notifyHostListChanged(changes);
        return Promise.resolve();
      },
      null
    );
  }

  acceptsStrategy(role: HostRole, strategy: string) {
    for (const plugin of this._plugins) {
      const pluginSubscribedMethods = plugin.getSubscribedMethods();
      const isSubscribed =
        pluginSubscribedMethods.has(PluginManager.ALL_METHODS) || pluginSubscribedMethods.has(PluginManager.ACCEPTS_STRATEGY_METHOD);

      if (isSubscribed && plugin.acceptsStrategy(role, strategy)) {
        return true;
      }
    }

    return false;
  }

  getHostInfoByStrategy(role: HostRole, strategy: string): HostInfo {
    for (const plugin of this._plugins) {
      const pluginSubscribedMethods = plugin.getSubscribedMethods();
      const isSubscribed =
        pluginSubscribedMethods.has(PluginManager.ALL_METHODS) || pluginSubscribedMethods.has(PluginManager.GET_HOST_INFO_BY_STRATEGY_METHOD);

      if (isSubscribed) {
        try {
          const host = plugin.getHostInfoByStrategy(role, strategy);
          if (host) {
            return host;
          }
        } catch (error) {
          // This plugin does not support the provided strategy, ignore the exception and move on
        }
      }
    }

    throw new AwsWrapperError("The driver does not support the requested host selection strategy: " + strategy);
  }
}<|MERGE_RESOLUTION|>--- conflicted
+++ resolved
@@ -96,7 +96,12 @@
   async init(plugins: ConnectionPlugin[]): Promise<void>;
   async init(plugins?: ConnectionPlugin[]) {
     if (this.pluginServiceManagerContainer.pluginService != null) {
-<<<<<<< HEAD
+      this._plugins = await ConnectionPluginChainBuilder.getPlugins(
+        this.pluginServiceManagerContainer.pluginService,
+        this.props,
+        this.defaultConnProvider,
+        this.effectiveConnProvider
+      );
       if (plugins) {
         this._plugins = plugins;
       } else {
@@ -107,14 +112,6 @@
           this.effectiveConnProvider
         );
       }
-=======
-      this._plugins = await ConnectionPluginChainBuilder.getPlugins(
-        this.pluginServiceManagerContainer.pluginService,
-        this.props,
-        this.defaultConnProvider,
-        this.effectiveConnProvider
-      );
->>>>>>> 556e690e
     }
   }
 
