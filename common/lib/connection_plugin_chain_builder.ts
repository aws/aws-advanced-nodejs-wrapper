--- conflicted
+++ resolved
@@ -25,12 +25,9 @@
 import { ExecuteTimePluginFactory } from "./plugins/execute_time_plugin";
 import { ConnectTimePluginFactory } from "./plugins/connect_time_plugin";
 import { AwsSecretsManagerPluginFactory } from "./authentication/aws_secrets_manager_plugin";
-<<<<<<< HEAD
-import { FederatedAuthPluginFactory } from "./plugins/federated_auth/federated_auth_plugin";
-=======
 import { ConnectionProvider } from "./connection_provider";
 import { StaleDnsPluginFactory } from "./plugins/stale_dns/stale_dns_plugin";
->>>>>>> 0e1f8472
+import { FederatedAuthPluginFactory } from "./plugins/federated_auth/federated_auth_plugin";
 
 export class PluginFactoryInfo {}
 
@@ -46,11 +43,8 @@
     ["connectTime", ConnectTimePluginFactory],
     ["secretsManager", AwsSecretsManagerPluginFactory],
     ["failover", FailoverPluginFactory],
-<<<<<<< HEAD
+    ["staleDns", StaleDnsPluginFactory],
     ["federatedAuth", FederatedAuthPluginFactory]
-=======
-    ["staleDns", StaleDnsPluginFactory]
->>>>>>> 0e1f8472
   ]);
 
   getPlugins(
