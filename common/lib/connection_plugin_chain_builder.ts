/*
  Copyright Amazon.com, Inc. or its affiliates. All Rights Reserved.
 
  Licensed under the Apache License, Version 2.0 (the "License").
  You may not use this file except in compliance with the License.
  You may obtain a copy of the License at
 
  http://www.apache.org/licenses/LICENSE-2.0
 
  Unless required by applicable law or agreed to in writing, software
  distributed under the License is distributed on an "AS IS" BASIS,
  WITHOUT WARRANTIES OR CONDITIONS OF ANY KIND, either express or implied.
  See the License for the specific language governing permissions and
  limitations under the License.
*/

import { IamAuthenticationPluginFactory } from "./authentication/iam_authentication_plugin";
import { FailoverPluginFactory } from "./plugins/failover/failover_plugin";
import { PluginService } from "./plugin_service";
import { ConnectionPlugin } from "./connection_plugin";
import { WrapperProperties } from "./wrapper_property";
import { AwsWrapperError } from "./utils/aws_wrapper_error";
import { Messages } from "./utils/messages";
import { DefaultPlugin } from "./plugins/default_plugin";
<<<<<<< HEAD
import { ConnectTimePluginFactory } from './plugins/connect_time_plugin';
=======
import { AwsSecretsManagerPluginFactory } from "./authentication/aws_secrets_manager_plugin";
>>>>>>> 0460cc2c

export class PluginFactoryInfo {}

type FactoryClass = typeof IamAuthenticationPluginFactory | typeof FailoverPluginFactory;

export class ConnectionPluginChainBuilder {
  static readonly DEFAULT_PLUGINS = "failover";
  static readonly WEIGHT_RELATIVE_TO_PRIOR_PLUGIN = -1;

  static readonly PLUGIN_FACTORIES = new Map<string, FactoryClass>([
    ["iam", IamAuthenticationPluginFactory],
<<<<<<< HEAD
    ["failover", FailoverPluginFactory],
    ["connectTime", ConnectTimePluginFactory]
=======
    ["secretsManager", AwsSecretsManagerPluginFactory],
    ["failover", FailoverPluginFactory]
>>>>>>> 0460cc2c
  ]);

  getPlugins(pluginService: PluginService, props: Map<string, any>): ConnectionPlugin[] {
    const plugins: ConnectionPlugin[] = [];
    let pluginCodes: string = props.get(WrapperProperties.PLUGINS.name);
    if (pluginCodes === null || pluginCodes === undefined) {
      pluginCodes = ConnectionPluginChainBuilder.DEFAULT_PLUGINS;
    }

    pluginCodes = pluginCodes.trim();

    if (pluginCodes !== "") {
      const pluginCodeList = pluginCodes.split(",");
      const pluginFactories: FactoryClass[] = [];
      pluginCodeList.forEach((p) => {
        if (!ConnectionPluginChainBuilder.PLUGIN_FACTORIES.has(p)) {
          throw new AwsWrapperError(Messages.get("PluginManager.unknownPluginCode", p));
        }
        const factory = ConnectionPluginChainBuilder.PLUGIN_FACTORIES.get(p);
        if (factory) {
          pluginFactories.push(factory);
        }
      });

      pluginFactories.forEach((factory) => {
        const factoryObj = new factory();
        plugins.push(factoryObj.getInstance(pluginService, props));
      });
    }

    plugins.push(new DefaultPlugin());

    return plugins;
  }
}<|MERGE_RESOLUTION|>--- conflicted
+++ resolved
@@ -22,11 +22,8 @@
 import { AwsWrapperError } from "./utils/aws_wrapper_error";
 import { Messages } from "./utils/messages";
 import { DefaultPlugin } from "./plugins/default_plugin";
-<<<<<<< HEAD
 import { ConnectTimePluginFactory } from './plugins/connect_time_plugin';
-=======
 import { AwsSecretsManagerPluginFactory } from "./authentication/aws_secrets_manager_plugin";
->>>>>>> 0460cc2c
 
 export class PluginFactoryInfo {}
 
@@ -38,13 +35,9 @@
 
   static readonly PLUGIN_FACTORIES = new Map<string, FactoryClass>([
     ["iam", IamAuthenticationPluginFactory],
-<<<<<<< HEAD
-    ["failover", FailoverPluginFactory],
-    ["connectTime", ConnectTimePluginFactory]
-=======
+    ["connectTime", ConnectTimePluginFactory],
     ["secretsManager", AwsSecretsManagerPluginFactory],
     ["failover", FailoverPluginFactory]
->>>>>>> 0460cc2c
   ]);
 
   getPlugins(pluginService: PluginService, props: Map<string, any>): ConnectionPlugin[] {
