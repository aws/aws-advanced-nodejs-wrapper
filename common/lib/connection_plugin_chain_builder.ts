/*
  Copyright Amazon.com, Inc. or its affiliates. All Rights Reserved.
 
  Licensed under the Apache License, Version 2.0 (the "License").
  You may not use this file except in compliance with the License.
  You may obtain a copy of the License at
 
  http://www.apache.org/licenses/LICENSE-2.0
 
  Unless required by applicable law or agreed to in writing, software
  distributed under the License is distributed on an "AS IS" BASIS,
  WITHOUT WARRANTIES OR CONDITIONS OF ANY KIND, either express or implied.
  See the License for the specific language governing permissions and
  limitations under the License.
*/

import { IamAuthenticationPluginFactory } from "./authentication/iam_authentication_plugin";
import { FailoverPluginFactory } from "./plugins/failover/failover_plugin";
import { PluginService } from "./plugin_service";
import { ConnectionPlugin } from "./connection_plugin";
import { WrapperProperties } from "./wrapper_property";
import { AwsWrapperError } from "./utils/aws_wrapper_error";
import { Messages } from "./utils/messages";
import { DefaultPlugin } from "./plugins/default_plugin";
<<<<<<< HEAD
import { ExecuteTimePluginFactory } from "./plugins/execute_time_plugin";
=======
import { ConnectTimePluginFactory } from "./plugins/connect_time_plugin";
import { AwsSecretsManagerPluginFactory } from "./authentication/aws_secrets_manager_plugin";
>>>>>>> b9ec8fe3

export class PluginFactoryInfo {}

type FactoryClass = typeof IamAuthenticationPluginFactory | typeof FailoverPluginFactory;

export class ConnectionPluginChainBuilder {
  static readonly DEFAULT_PLUGINS = "failover";
  static readonly WEIGHT_RELATIVE_TO_PRIOR_PLUGIN = -1;

  static readonly PLUGIN_FACTORIES = new Map<string, FactoryClass>([
    ["iam", IamAuthenticationPluginFactory],
<<<<<<< HEAD
    ["failover", FailoverPluginFactory],
    ["executeTime", ExecuteTimePluginFactory]
=======
    ["connectTime", ConnectTimePluginFactory],
    ["secretsManager", AwsSecretsManagerPluginFactory],
    ["failover", FailoverPluginFactory]
>>>>>>> b9ec8fe3
  ]);

  getPlugins(pluginService: PluginService, props: Map<string, any>): ConnectionPlugin[] {
    const plugins: ConnectionPlugin[] = [];
    let pluginCodes: string = props.get(WrapperProperties.PLUGINS.name);
    if (pluginCodes === null || pluginCodes === undefined) {
      pluginCodes = ConnectionPluginChainBuilder.DEFAULT_PLUGINS;
    }

    pluginCodes = pluginCodes.trim();

    if (pluginCodes !== "") {
      const pluginCodeList = pluginCodes.split(",");
      const pluginFactories: FactoryClass[] = [];
      pluginCodeList.forEach((p) => {
        if (!ConnectionPluginChainBuilder.PLUGIN_FACTORIES.has(p)) {
          throw new AwsWrapperError(Messages.get("PluginManager.unknownPluginCode", p));
        }
        const factory = ConnectionPluginChainBuilder.PLUGIN_FACTORIES.get(p);
        if (factory) {
          pluginFactories.push(factory);
        }
      });

      pluginFactories.forEach((factory) => {
        const factoryObj = new factory();
        plugins.push(factoryObj.getInstance(pluginService, props));
      });
    }

    plugins.push(new DefaultPlugin());

    return plugins;
  }
}<|MERGE_RESOLUTION|>--- conflicted
+++ resolved
@@ -22,12 +22,9 @@
 import { AwsWrapperError } from "./utils/aws_wrapper_error";
 import { Messages } from "./utils/messages";
 import { DefaultPlugin } from "./plugins/default_plugin";
-<<<<<<< HEAD
 import { ExecuteTimePluginFactory } from "./plugins/execute_time_plugin";
-=======
 import { ConnectTimePluginFactory } from "./plugins/connect_time_plugin";
 import { AwsSecretsManagerPluginFactory } from "./authentication/aws_secrets_manager_plugin";
->>>>>>> b9ec8fe3
 
 export class PluginFactoryInfo {}
 
@@ -39,14 +36,10 @@
 
   static readonly PLUGIN_FACTORIES = new Map<string, FactoryClass>([
     ["iam", IamAuthenticationPluginFactory],
-<<<<<<< HEAD
-    ["failover", FailoverPluginFactory],
-    ["executeTime", ExecuteTimePluginFactory]
-=======
+    ["executeTime", ExecuteTimePluginFactory],
     ["connectTime", ConnectTimePluginFactory],
     ["secretsManager", AwsSecretsManagerPluginFactory],
     ["failover", FailoverPluginFactory]
->>>>>>> b9ec8fe3
   ]);
 
   getPlugins(pluginService: PluginService, props: Map<string, any>): ConnectionPlugin[] {
