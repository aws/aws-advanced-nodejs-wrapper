--- conflicted
+++ resolved
@@ -49,10 +49,7 @@
     return OldConnectionSuggestionAction.NO_OPINION;
   }
 
-<<<<<<< HEAD
   notifyHostListChanged(changes: Map<string, Set<HostChangeOptions>>): void {}
-=======
-  notifyNodeListChanged(changes: Map<string, Set<HostChangeOptions>>): void {}
 
   acceptsStrategy(role: HostRole, strategy: string): boolean {
     return false;
@@ -61,5 +58,4 @@
   getHostInfoByStrategy(role: HostRole, strategy: string): HostInfo | undefined {
     throw new Error("getHostInfoByStrategy is not supported by this plugin.");
   }
->>>>>>> 9da40e9a
 }