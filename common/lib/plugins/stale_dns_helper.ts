--- conflicted
+++ resolved
@@ -132,12 +132,8 @@
 
       try {
         result = await this.pluginService.connect(this.writerHostInfo, props, this.pluginService.getDialect().getConnectFunc(targetClient));
-<<<<<<< HEAD
+        await this.pluginService.tryClosingTargetClient(currentTargetClient);
         await this.pluginService.setCurrentClient(targetClient, this.writerHostInfo);
-=======
-        await this.pluginService.tryClosingTargetClient(currentTargetClient);
-        this.pluginService.setCurrentClient(targetClient, this.writerHostInfo);
->>>>>>> 9e1149f7
         return result;
       } catch (error: any) {
         await this.pluginService.tryClosingTargetClient(targetClient);
