/*
  Copyright Amazon.com, Inc. or its affiliates. All Rights Reserved.
 
  Licensed under the Apache License, Version 2.0 (the "License").
  You may not use this file except in compliance with the License.
  You may obtain a copy of the License at
 
  http://www.apache.org/licenses/LICENSE-2.0
 
  Unless required by applicable law or agreed to in writing, software
  distributed under the License is distributed on an "AS IS" BASIS,
  WITHOUT WARRANTIES OR CONDITIONS OF ANY KIND, either express or implied.
  See the License for the specific language governing permissions and
  limitations under the License.
*/

import { AbstractConnectionPlugin } from "../../abstract_connection_plugin";
import { uniqueId } from "lodash";
import { logger } from "../../../logutils";
import { performance } from "perf_hooks";
import { HostInfo } from "../../host_info";
import { OldConnectionSuggestionAction } from "../../old_connection_suggestion_action";
import { ConnectionPluginFactory } from "../../plugin_factory";
import { PluginService } from "../../plugin_service";
import { ConnectionPlugin } from "../../connection_plugin";
import { HostListProviderService } from "../../host_list_provider_service";
import { ClusterAwareReaderFailoverHandler } from "./reader_failover_handler";
import { SubscribedMethodHelper } from "../../utils/subscribed_method_helper";
import { HostChangeOptions } from "../../host_change_options";
import { ClusterAwareWriterFailoverHandler } from "./writer_failover_handler";
import { AwsWrapperError, FailoverFailedError, FailoverSuccessError, TransactionResolutionUnknownError } from "../../utils/errors";
import { FailoverMode, failoverModeFromValue } from "./failover_mode";
import { HostRole } from "../../host_role";
import { HostAvailability } from "../../host_availability/host_availability";
import { StaleDnsHelper } from "../stale_dns_helper";
import { WrapperProperties } from "../../wrapper_property";
import { RdsUrlType } from "../../utils/rds_url_type";
import { RdsUtils } from "../../utils/rds_utils";
import { Messages } from "../../utils/messages";

export class FailoverPlugin extends AbstractConnectionPlugin {
  private static readonly METHOD_END = "end";
  private static readonly subscribedMethods: Set<string> = new Set([
    "initHostProvider",
    "connect",
    "forceConnect",
    "query",
    "notifyConnectionChanged",
    "notifyHostListChanged"
  ]);
  private readonly _staleDnsHelper: StaleDnsHelper;
  private readonly _properties: Map<string, any>;
  private readonly _readerFailoverHandler: ClusterAwareReaderFailoverHandler;
  private readonly _writerFailoverHandler: ClusterAwareWriterFailoverHandler;
  private readonly _rdsHelper: RdsUtils;
  private _rdsUrlType: RdsUrlType | null = null;
  private _isInTransaction: boolean = false;
  private _closedExplicitly: boolean = false;
  private _lastError: any;
  protected failoverTimeoutMsSetting: number = WrapperProperties.FAILOVER_TIMEOUT_MS.defaultValue;
  protected failoverClusterTopologyRefreshRateMsSetting: number = WrapperProperties.FAILOVER_CLUSTER_TOPOLOGY_REFRESH_RATE_MS.defaultValue;
  protected failoverWriterReconnectIntervalMsSetting: number = WrapperProperties.FAILOVER_WRITER_RECONNECT_INTERVAL_MS.defaultValue;
  protected failoverReaderConnectTimeoutMsSetting: number = WrapperProperties.FAILOVER_READER_CONNECT_TIMEOUT_MS.defaultValue;
  protected isClosed: boolean = false;
  failoverMode: FailoverMode | null = null;
  id: string = uniqueId("_failoverPlugin");

  private hostListProviderService?: HostListProviderService;
  private pluginService: PluginService;
  protected enableFailoverSetting: boolean = WrapperProperties.ENABLE_CLUSTER_AWARE_FAILOVER.defaultValue;

  constructor(pluginService: PluginService, properties: Map<string, any>, rdsHelper: RdsUtils);
  constructor(
    pluginService: PluginService,
    properties: Map<string, any>,
    rdsHelper: RdsUtils,
    readerFailoverHandler: ClusterAwareReaderFailoverHandler,
    writerFailoverHandler: ClusterAwareWriterFailoverHandler
  );
  constructor(
    pluginService: PluginService,
    properties: Map<string, any>,
    rdsHelper: RdsUtils,
    readerFailoverHandler?: ClusterAwareReaderFailoverHandler,
    writerFailoverHandler?: ClusterAwareWriterFailoverHandler
  ) {
    super();
    logger.debug(`TestPlugin constructor id: ${this.id}`);
    this._properties = properties;
    this.pluginService = pluginService;
    this._rdsHelper = rdsHelper;
    this._readerFailoverHandler = readerFailoverHandler
      ? readerFailoverHandler
      : new ClusterAwareReaderFailoverHandler(
          pluginService,
          properties,
          this.failoverTimeoutMsSetting,
          this.failoverReaderConnectTimeoutMsSetting,
          this.failoverMode === FailoverMode.STRICT_READER
        );
    this._writerFailoverHandler = writerFailoverHandler
      ? writerFailoverHandler
      : new ClusterAwareWriterFailoverHandler(
          pluginService,
          this._readerFailoverHandler,
          properties,
          this.failoverTimeoutMsSetting,
          this.failoverClusterTopologyRefreshRateMsSetting,
          this.failoverWriterReconnectIntervalMsSetting
        );
    this.initSettings();
    this._staleDnsHelper = new StaleDnsHelper(this.pluginService);
  }

  override getSubscribedMethods(): Set<string> {
    return FailoverPlugin.subscribedMethods;
  }

  override initHostProvider(
    hostInfo: HostInfo,
    props: Map<string, any>,
    hostListProviderService: HostListProviderService,
    initHostProviderFunc: () => void
  ): void {
    this.hostListProviderService = hostListProviderService;
    if (!this.enableFailoverSetting) {
      return;
    }

    initHostProviderFunc();

    this.failoverMode = failoverModeFromValue(WrapperProperties.FAILOVER_MODE.get(this._properties));
    this._rdsUrlType = this._rdsHelper.identifyRdsType(hostInfo.host);

    if (this.failoverMode === FailoverMode.UNKNOWN) {
      this.failoverMode = this._rdsUrlType === RdsUrlType.RDS_READER_CLUSTER ? FailoverMode.READER_OR_WRITER : FailoverMode.STRICT_WRITER;
    }

    logger.debug(Messages.get("Failover.parameterValue", "failoverMode", this.failoverMode.toString()));
  }

  override notifyConnectionChanged(changes: Set<HostChangeOptions>): OldConnectionSuggestionAction {
<<<<<<< HEAD
    return OldConnectionSuggestionAction.NO_OPINION;
=======
    throw OldConnectionSuggestionAction.NO_OPINION;
>>>>>>> 9da40e9a
  }

  override notifyHostListChanged(changes: Map<string, Set<HostChangeOptions>>): void {
    if (!this.enableFailoverSetting) {
      return;
    }

    // Log changes
    if (logger.level === "debug") {
      let str = "Changes:";
      for (const [key, values] of changes.entries()) {
        str = str.concat("\n");
        // Convert from int back into enum
        const valStr = Array.from(values)
          .map((x) => HostChangeOptions[x])
          .join(", ");
        str = str.concat(`\tHost '${key}': ${valStr}`);
      }
      logger.debug(str);
    }

    const currentHost = this.pluginService.getCurrentHostInfo();
    if (currentHost) {
      const url = currentHost.url;
      if (this.isHostStillValid(url, changes)) {
        return;
      }

      for (const alias of currentHost.allAliases) {
        if (this.isHostStillValid(alias + "/", changes)) {
          return;
        }
      }
    }
    logger.info(Messages.get("Failover.invalidNode"), currentHost);
  }

  private isHostStillValid(host: string, changes: Map<string, Set<HostChangeOptions>>): boolean {
    if (changes.has(host)) {
      const options = changes.get(host);
      if (options) {
        return !options.has(HostChangeOptions.HOST_DELETED) && !options.has(HostChangeOptions.WENT_DOWN);
      }
    }
    return true;
  }

  isFailoverEnabled(): boolean {
    return (
      this.enableFailoverSetting &&
      this._rdsUrlType !== RdsUrlType.RDS_PROXY &&
      this.pluginService.getHosts() &&
      this.pluginService.getHosts().length > 0
    );
  }

  private initSettings() {
    this.enableFailoverSetting = WrapperProperties.ENABLE_CLUSTER_AWARE_FAILOVER.get(this._properties);
    this.failoverTimeoutMsSetting = WrapperProperties.FAILOVER_TIMEOUT_MS.get(this._properties);
    this.failoverClusterTopologyRefreshRateMsSetting = WrapperProperties.FAILOVER_CLUSTER_TOPOLOGY_REFRESH_RATE_MS.get(this._properties);
    this.failoverWriterReconnectIntervalMsSetting = WrapperProperties.FAILOVER_WRITER_RECONNECT_INTERVAL_MS.get(this._properties);
    this.failoverReaderConnectTimeoutMsSetting = WrapperProperties.FAILOVER_READER_CONNECT_TIMEOUT_MS.get(this._properties);
  }

  private async invalidInvocationOnClosedConnection() {
    if (!this._closedExplicitly) {
      this.isClosed = false;
      await this.pickNewConnection();

      // "The active SQL connection has changed. Please re-configure session state if required."
      logger.debug(Messages.get("Failover.connectionChangedError"));
      throw new FailoverSuccessError(Messages.get("Failover.connectionChangedError"));
    }
    throw new AwsWrapperError(Messages.get("Failover.noOperationsAfterConnectionClosed"));
  }

  private getCurrentWriter(): HostInfo | null {
    const topology = this.pluginService.getHosts();
    if (topology.length == 0) {
      return null;
    }
    return this.getWriter(topology);
  }

  private getWriter(hosts: HostInfo[]): HostInfo | null {
    for (const host of hosts) {
      if (host.role === HostRole.WRITER) {
        return host;
      }
    }
    return null;
  }

  async updateTopology(forceUpdate: boolean) {
    const client = this.pluginService.getCurrentClient();
    if (!this.isFailoverEnabled() || !client || !(await client.isValid())) {
      return;
    }

    if (forceUpdate) {
      await this.pluginService.forceRefreshHostList();
    } else {
      await this.pluginService.refreshHostList();
    }
  }

  override async connect<Type>(
    hostInfo: HostInfo,
    props: Map<string, any>,
    isInitialConnection: boolean,
    connectFunc: () => Promise<Type>
  ): Promise<Type> {
    logger.debug(`Start connect for test plugin: ${this.id}`);
    try {
      return await this.connectInternal(hostInfo, props, isInitialConnection, connectFunc);
    } catch (e) {
      logger.debug(e);
      throw e;
    }
  }

  override async forceConnect<Type>(
    hostInfo: HostInfo,
    props: Map<string, any>,
    isInitialConnection: boolean,
    forceConnectFunc: () => Promise<Type>
  ): Promise<Type> {
    try {
      return await this.connectInternal(hostInfo, props, isInitialConnection, forceConnectFunc);
    } catch (e) {
      logger.debug(e);
      throw e;
    }
  }

  async connectInternal<Type>(hostInfo: HostInfo, props: Map<string, any>, isInitialConnection: boolean, connectFunc: () => Type): Promise<Type> {
    if (!this.hostListProviderService) {
      throw new AwsWrapperError("Host list provider service not found."); // this should not be reached
    }

    const result = await this._staleDnsHelper.getVerifiedConnection(
      hostInfo.host,
      isInitialConnection,
      this.hostListProviderService,
      props,
      connectFunc
    );

    if (isInitialConnection) {
      await this.pluginService.refreshHostList();
    }

    return result;
  }

  override async execute<T>(methodName: string, methodFunc: () => Promise<T>): Promise<T> {
    try {
      const start = performance.now();
      if (!this.enableFailoverSetting || this.canDirectExecute(methodName)) {
        return await methodFunc();
      }

      // TODO: !allowedOnClosedConnection(methodName); (when target driver dialects implemented)
      if (this.isClosed) {
        await this.invalidInvocationOnClosedConnection();
      }

      if (this.canUpdateTopology(methodName)) {
        await this.updateTopology(false);
      }

      return await methodFunc();
    } catch (e) {
      logger.debug(Messages.get("Failover.detectedException", JSON.stringify(e)));
      if (this._lastError !== e && this.shouldErrorTriggerClientSwitch(e)) {
        await this.invalidateCurrentClient();
        const currentHostInfo = this.pluginService.getCurrentHostInfo();
        if (currentHostInfo !== null) {
          this.pluginService.setAvailability(currentHostInfo.allAliases ?? new Set(), HostAvailability.NOT_AVAILABLE);
        }

        this._lastError = e;
        await this.pickNewConnection();
      }

      throw e;
    }
  }

  async failover(failedHost: HostInfo) {
    this.pluginService.setAvailability(failedHost.allAliases, HostAvailability.NOT_AVAILABLE);

    if (this.failoverMode === FailoverMode.STRICT_WRITER) {
      await this.failoverWriter();
    } else {
      await this.failoverReader(failedHost);
    }

    if (this._isInTransaction || this.pluginService.isInTransaction()) {
      // "Transaction resolution unknown. Please re-configure session state if required and try
      // restarting transaction."
      logger.debug(Messages.get("Failover.transactionResolutionUnknownError"));
      throw new TransactionResolutionUnknownError(Messages.get("Failover.transactionResolutionUnknownError"));
    } else {
      // "The active SQL connection has changed due to a connection failure. Please re-configure
      // session state if required."
      throw new FailoverSuccessError(Messages.get("Failover.connectionChangedError"));
    }
  }

  async failoverReader(failedHostInfo: HostInfo) {
    logger.debug(Messages.get("Failover.startReaderFailover"));
    let oldAliases = this.pluginService.getCurrentHostInfo()?.allAliases;
    if (!oldAliases) {
      oldAliases = new Set();
    }

    let failedHost = null;
    if (failedHostInfo && failedHostInfo.getRawAvailability() === HostAvailability.AVAILABLE) {
      failedHost = failedHostInfo;
    }

    const result = await this._readerFailoverHandler.failover(this.pluginService.getHosts(), failedHost);

    if (result) {
      const error = result.exception;
      if (error) {
        throw error;
      }
    }

    if (!result || !result.isConnected || !result.newHost) {
      // "Unable to establish SQL connection to reader instance"
      throw new FailoverFailedError(Messages.get("Failover.unableToConnectToReader"));
    }

    this.pluginService.getCurrentHostInfo()?.removeAlias(Array.from(oldAliases));
    await this.pluginService.tryClosingTargetClient();
    this.pluginService.setCurrentClient(result.client, result.newHost);
    await this.updateTopology(true);
  }

  async failoverWriter() {
    logger.debug(Messages.get("Failover.startWriterFailover"));
    const result = await this._writerFailoverHandler.failover(this.pluginService.getHosts());

    if (result) {
      const error = result.exception;
      if (error) {
        throw error;
      }
    }

    if (!result || !result.isConnected) {
      // "Unable to establish SQL connection to writer node"
      throw new FailoverFailedError(Messages.get("Failover.unableToConnectToWriter"));
    }

    // successfully re-connected to a writer node
    const writerHostInfo = this.getWriter(result.topology);
    if (!writerHostInfo) {
      throw new AwsWrapperError();
    }

    await this.pluginService.tryClosingTargetClient();
    this.pluginService.setCurrentClient(result.client, writerHostInfo);
    logger.debug(Messages.get("Failover.establishedConnection", this.pluginService.getCurrentHostInfo()?.host ?? ""));
    await this.pluginService.refreshHostList();
  }

  async invalidateCurrentClient() {
    const client = this.pluginService.getCurrentClient();
    if (!client || !client.targetClient) {
      return;
    }

    if (this.pluginService.isInTransaction()) {
      this._isInTransaction = this.pluginService.isInTransaction();
      try {
        // TODO: rollback not implemented
        client.rollback();
      } catch (error) {
        // swallow this error
      }
    }

    try {
      const isValid = await client.isValid();
      if (!isValid) {
        await this.pluginService.tryClosingTargetClient();
      }
    } catch (error) {
      // swallow this error, current target client should be useless anyway.
    }
  }

  async pickNewConnection() {
    if (this.isClosed && this._closedExplicitly) {
      logger.debug(Messages.get("Failover.transactionResolutionUnknownError"));
      return;
    }

    const currentClient = this.pluginService.getCurrentClient();
    const currentWriter = this.getCurrentWriter();
    if (currentWriter && (!currentClient || !currentClient.targetClient) && !this.shouldAttemptReaderConnection()) {
      try {
        await this.connectTo(currentWriter);
      } catch (error) {
        if (error instanceof AwsWrapperError) {
          await this.failover(currentWriter);
        }
      }
    } else {
      const currentHostInfo = this.pluginService.getCurrentHostInfo();
      if (currentHostInfo) {
        await this.failover(currentHostInfo);
      } else {
        throw new AwsWrapperError("Current HostInfo not found.");
      }
    }
  }

  private isWriter(hostInfo: HostInfo): boolean {
    return hostInfo.role === HostRole.WRITER;
  }

  private shouldAttemptReaderConnection(): boolean {
    const topology = this.pluginService.getHosts();
    if (!topology || this.failoverMode === FailoverMode.STRICT_WRITER) {
      return false;
    }

    for (const hostInfo of topology) {
      if (hostInfo.role === HostRole.READER) {
        return true;
      }
    }
    return false;
  }

  private canUpdateTopology(methodName: string) {
    return SubscribedMethodHelper.METHODS_REQUIRING_UPDATED_TOPOLOGY.indexOf(methodName) > -1;
  }

  private async connectTo(host: HostInfo) {
    try {
      await this.createConnectionForHost(host);
      logger.debug(Messages.get("Failover.establishedConnection", host.host));
    } catch (error) {
      if (this.pluginService.getCurrentClient()) {
        const message = "Connection to " + this.isWriter(host) ? "writer" : "reader" + " host '" + host.url + "' failed";
        logger.debug(message);
      }
      throw error;
    }
  }

  private async createConnectionForHost(baseHostInfo: HostInfo) {
    const props = new Map(this._properties);
    props.set("host", baseHostInfo.host);
    const client = this.pluginService.createTargetClient(props);
    try {
      await this.pluginService.connect(baseHostInfo, this._properties, this.pluginService.getDialect().getConnectFunc(client));
      this.pluginService.setCurrentClient(client, baseHostInfo);
    } catch (error) {
      await this.pluginService.tryClosingTargetClient(client);
      throw error;
    }
  }

  private canDirectExecute(methodName: string): boolean {
    return methodName === FailoverPlugin.METHOD_END;
  }

  private shouldErrorTriggerClientSwitch(error: any): boolean {
    if (!this.isFailoverEnabled()) {
      logger.debug(Messages.get("Failover.failoverDisabled"));
      return false;
    }

    if (error instanceof Error) {
      return this.pluginService.isNetworkError(error);
    }

    return false;
  }
}

export class FailoverPluginFactory implements ConnectionPluginFactory {
  getInstance(pluginService: PluginService, properties: Map<string, any>): ConnectionPlugin {
    return new FailoverPlugin(pluginService, properties, new RdsUtils());
  }
}<|MERGE_RESOLUTION|>--- conflicted
+++ resolved
@@ -140,11 +140,7 @@
   }
 
   override notifyConnectionChanged(changes: Set<HostChangeOptions>): OldConnectionSuggestionAction {
-<<<<<<< HEAD
     return OldConnectionSuggestionAction.NO_OPINION;
-=======
-    throw OldConnectionSuggestionAction.NO_OPINION;
->>>>>>> 9da40e9a
   }
 
   override notifyHostListChanged(changes: Map<string, Set<HostChangeOptions>>): void {
