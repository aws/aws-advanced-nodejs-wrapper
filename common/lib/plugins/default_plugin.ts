/*
  Copyright Amazon.com, Inc. or its affiliates. All Rights Reserved.
 
  Licensed under the Apache License, Version 2.0 (the "License").
  You may not use this file except in compliance with the License.
  You may obtain a copy of the License at
 
  http://www.apache.org/licenses/LICENSE-2.0
 
  Unless required by applicable law or agreed to in writing, software
  distributed under the License is distributed on an "AS IS" BASIS,
  WITHOUT WARRANTIES OR CONDITIONS OF ANY KIND, either express or implied.
  See the License for the specific language governing permissions and
  limitations under the License.
*/

import { uniqueId } from "lodash";
import { performance } from "perf_hooks";
import { logger } from "../../logutils";
import { Messages } from "../utils/messages";
import { HostListProviderService } from "../host_list_provider_service";
import { HostInfo } from "../host_info";
import { AbstractConnectionPlugin } from "../abstract_connection_plugin";
<<<<<<< HEAD
import { HostChangeOptions } from "../host_change_options";
import { OldConnectionSuggestionAction } from "../old_connection_suggestion_action";
=======
import { HostRole } from "../host_role";
>>>>>>> 9da40e9a

export class DefaultPlugin extends AbstractConnectionPlugin {
  id: string = uniqueId("_defaultPlugin");

  override getSubscribedMethods(): Set<string> {
    return new Set<string>(["*"]);
  }

  override forceConnect<Type>(hostInfo: HostInfo, props: Map<string, any>, isInitialConnection: boolean, forceConnectFunc: () => Type): Type {
    throw new Error("Method not implemented.");
  }

  override initHostProvider(
    hostInfo: HostInfo,
    props: Map<string, any>,
    hostListProviderService: HostListProviderService,
    initHostProviderFunc: () => void
  ): void {
    // do nothing
  }

  override async connect<Type>(
    hostInfo: HostInfo,
    props: Map<string, any>,
    isInitialConnection: boolean,
    connectFunc: () => Promise<Type>
  ): Promise<Type> {
    logger.debug(`Start connect for test plugin: ${this.id}`);
    return connectFunc().catch((error: any) => {
      throw error;
    });
  }

  override async execute<Type>(methodName: string, methodFunc: () => Promise<Type>): Promise<Type> {
    logger.debug(Messages.get("DefaultPlugin.executingMethod", methodName));
    return methodFunc();
  }

<<<<<<< HEAD
  override notifyConnectionChanged(changes: Set<HostChangeOptions>): OldConnectionSuggestionAction {
    return OldConnectionSuggestionAction.NO_OPINION;
  }

  override notifyHostListChanged(changes: Map<string, Set<HostChangeOptions>>): void {
    // do nothing
=======
  override acceptsStrategy(role: HostRole, strategy: string): boolean {
    // TODO: uncomment once connection providers are set up
    // if (role === HostRole.UNKNOWN) {
    //   // Users must request either a writer or a reader role.
    //   return false;
    // }
    //
    // if (this.effectiveConnProvider) {
    //   return this.effectiveConnProvider.acceptsStrategy(role, strategy);
    // }
    // return this.connProviderManager.acceptsStrategy(role, strategy);
    return super.acceptsStrategy(role, strategy);
  }

  override getHostInfoByStrategy(role: HostRole, strategy: string): HostInfo {
    // TODO: uncomment once connection providers are set up
    // if (role === HostRole.UNKNOWN) {
    //   throw new AwsWrapperError(Messages.get("DefaultConnectionPlugin.unknownRoleRequested"));
    // }
    //
    // const hosts = this.pluginService.getHosts();
    // if (hosts.length < 1) {
    //   throw new AwsWrapperError(Messages.get("DefaultConnectionPlugin.noHostsAvailable"));
    // }
    //
    // if (this.effectiveConnProvider) {
    //   return this.effectiveConnProvider.getHostInfoByStrategy(hosts, role, strategy, this.pluginService.props);
    // }
    return super.getHostInfoByStrategy(role, strategy);
>>>>>>> 9da40e9a
  }
}<|MERGE_RESOLUTION|>--- conflicted
+++ resolved
@@ -21,12 +21,9 @@
 import { HostListProviderService } from "../host_list_provider_service";
 import { HostInfo } from "../host_info";
 import { AbstractConnectionPlugin } from "../abstract_connection_plugin";
-<<<<<<< HEAD
 import { HostChangeOptions } from "../host_change_options";
 import { OldConnectionSuggestionAction } from "../old_connection_suggestion_action";
-=======
 import { HostRole } from "../host_role";
->>>>>>> 9da40e9a
 
 export class DefaultPlugin extends AbstractConnectionPlugin {
   id: string = uniqueId("_defaultPlugin");
@@ -65,14 +62,14 @@
     return methodFunc();
   }
 
-<<<<<<< HEAD
   override notifyConnectionChanged(changes: Set<HostChangeOptions>): OldConnectionSuggestionAction {
     return OldConnectionSuggestionAction.NO_OPINION;
   }
 
   override notifyHostListChanged(changes: Map<string, Set<HostChangeOptions>>): void {
     // do nothing
-=======
+  }
+
   override acceptsStrategy(role: HostRole, strategy: string): boolean {
     // TODO: uncomment once connection providers are set up
     // if (role === HostRole.UNKNOWN) {
@@ -102,6 +99,5 @@
     //   return this.effectiveConnProvider.getHostInfoByStrategy(hosts, role, strategy, this.pluginService.props);
     // }
     return super.getHostInfoByStrategy(role, strategy);
->>>>>>> 9da40e9a
   }
 }